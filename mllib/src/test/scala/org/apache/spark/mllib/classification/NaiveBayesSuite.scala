--- conflicted
+++ resolved
@@ -17,19 +17,14 @@
 
 package org.apache.spark.mllib.classification
 
+import org.apache.spark.mllib.util.MLlibTestSparkContext
+
 import scala.util.Random
 
 import org.scalatest.FunSuite
 
-import org.apache.spark.SparkException
 import org.apache.spark.mllib.linalg.Vectors
 import org.apache.spark.mllib.regression.LabeledPoint
-<<<<<<< HEAD
-import org.apache.spark.mllib.util.{LocalClusterSparkContext, MLlibTestSparkContext}
-=======
-import org.apache.spark.mllib.util.LocalSparkContext
-import org.apache.spark.mllib.util.TestingUtils._
->>>>>>> 82dae741
 
 object NaiveBayesSuite {
 
@@ -44,10 +39,10 @@
 
   // Generate input of the form Y = (theta * x).argmax()
   def generateNaiveBayesInput(
-      pi: Array[Double],            // 1XC
-      theta: Array[Array[Double]],  // CXD
-      nPoints: Int,
-      seed: Int): Seq[LabeledPoint] = {
+                               pi: Array[Double],            // 1XC
+                               theta: Array[Array[Double]],  // CXD
+                               nPoints: Int,
+                               seed: Int): Seq[LabeledPoint] = {
     val D = theta(0).length
     val rnd = new Random(seed)
 
@@ -66,6 +61,15 @@
 }
 
 class NaiveBayesSuite extends FunSuite with MLlibTestSparkContext {
+
+  def validatePrediction(predictions: Seq[Double], input: Seq[LabeledPoint]) {
+    val numOfPredictions = predictions.zip(input).count {
+      case (prediction, expected) =>
+        prediction != expected.label
+    }
+    // At least 80% of the predictions should be on.
+    assert(numOfPredictions < input.length / 5)
+  }
 
   test("Naive Bayes") {
     val nPoints = 10000
@@ -87,58 +91,9 @@
     val validationRDD = sc.parallelize(validationData, 2)
 
     // Test prediction on RDD.
-    assert(validateCategoricalPrediction(
-      model.predict(validationRDD.map(_.features)).collect(), validationData, 0.8),
-      "prediction accuracy should be at least higher than 80%")
+    validatePrediction(model.predict(validationRDD.map(_.features)).collect(), validationData)
 
     // Test prediction on Array.
-    assert(validateCategoricalPrediction(
-      validationData.map(row => model.predict(row.features)), validationData, 0.8),
-      "prediction accuracy should be at least higher than 80%")
-  }
-
-  test("detect negative values") {
-    val dense = Seq(
-      LabeledPoint(1.0, Vectors.dense(1.0)),
-      LabeledPoint(0.0, Vectors.dense(-1.0)),
-      LabeledPoint(1.0, Vectors.dense(1.0)),
-      LabeledPoint(1.0, Vectors.dense(0.0)))
-    intercept[SparkException] {
-      NaiveBayes.train(sc.makeRDD(dense, 2))
-    }
-    val sparse = Seq(
-      LabeledPoint(1.0, Vectors.sparse(1, Array(0), Array(1.0))),
-      LabeledPoint(0.0, Vectors.sparse(1, Array(0), Array(-1.0))),
-      LabeledPoint(1.0, Vectors.sparse(1, Array(0), Array(1.0))),
-      LabeledPoint(1.0, Vectors.sparse(1, Array.empty, Array.empty)))
-    intercept[SparkException] {
-      NaiveBayes.train(sc.makeRDD(sparse, 2))
-    }
-    val nan = Seq(
-      LabeledPoint(1.0, Vectors.sparse(1, Array(0), Array(1.0))),
-      LabeledPoint(0.0, Vectors.sparse(1, Array(0), Array(Double.NaN))),
-      LabeledPoint(1.0, Vectors.sparse(1, Array(0), Array(1.0))),
-      LabeledPoint(1.0, Vectors.sparse(1, Array.empty, Array.empty)))
-    intercept[SparkException] {
-      NaiveBayes.train(sc.makeRDD(nan, 2))
-    }
-  }
-}
-
-class NaiveBayesClusterSuite extends FunSuite with LocalClusterSparkContext {
-
-  test("task size should be small in both training and prediction") {
-    val m = 10
-    val n = 200000
-    val examples = sc.parallelize(0 until m, 2).mapPartitionsWithIndex { (idx, iter) =>
-      val random = new Random(idx)
-      iter.map { i =>
-        LabeledPoint(random.nextInt(2), Vectors.dense(Array.fill(n)(random.nextDouble())))
-      }
-    }
-    // If we serialize data directly in the task closure, the size of the serialized task would be
-    // greater than 1MB and hence Spark would throw an error.
-    val model = NaiveBayes.train(examples)
-    val predictions = model.predict(examples.map(_.features))
+    validatePrediction(validationData.map(row => model.predict(row.features)), validationData)
   }
 }