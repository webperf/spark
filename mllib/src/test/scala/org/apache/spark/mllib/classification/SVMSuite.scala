/*
 * Licensed to the Apache Software Foundation (ASF) under one or more
 * contributor license agreements.  See the NOTICE file distributed with
 * this work for additional information regarding copyright ownership.
 * The ASF licenses this file to You under the Apache License, Version 2.0
 * (the "License"); you may not use this file except in compliance with
 * the License.  You may obtain a copy of the License at
 *
 *    http://www.apache.org/licenses/LICENSE-2.0
 *
 * Unless required by applicable law or agreed to in writing, software
 * distributed under the License is distributed on an "AS IS" BASIS,
 * WITHOUT WARRANTIES OR CONDITIONS OF ANY KIND, either express or implied.
 * See the License for the specific language governing permissions and
 * limitations under the License.
 */

package org.apache.spark.mllib.classification

import scala.collection.JavaConversions._
import scala.util.Random

import org.jblas.DoubleMatrix
import org.scalatest.FunSuite

import org.apache.spark.SparkException
<<<<<<< HEAD
=======
import org.apache.spark.mllib.regression._
import org.apache.spark.mllib.util.LocalSparkContext
import org.apache.spark.mllib.util.TestingUtils._
>>>>>>> 82dae741
import org.apache.spark.mllib.linalg.Vectors
import org.apache.spark.mllib.regression._
import org.apache.spark.mllib.util.{LocalClusterSparkContext, MLlibTestSparkContext}

object SVMSuite {

  def generateSVMInputAsList(
    intercept: Double,
    weights: Array[Double],
    nPoints: Int,
    seed: Int): java.util.List[LabeledPoint] = {
    seqAsJavaList(generateSVMInput(intercept, weights, nPoints, seed))
  }

  // Generate noisy input of the form Y = signum(x.dot(weights) + intercept + noise)
  def generateSVMInput(
    intercept: Double,
    weights: Array[Double],
    nPoints: Int,
    seed: Int): Seq[LabeledPoint] = {
    val rnd = new Random(seed)
    val weightsMat = new DoubleMatrix(1, weights.length, weights:_*)
    val x = Array.fill[Array[Double]](nPoints)(
        Array.fill[Double](weights.length)(rnd.nextDouble() * 2.0 - 1.0))
    val y = x.map { xi =>
      val yD = new DoubleMatrix(1, xi.length, xi: _*).dot(weightsMat) +
        intercept + 0.01 * rnd.nextGaussian()
      if (yD < 0) 0.0 else 1.0
    }
    y.zip(x).map(p => LabeledPoint(p._1, Vectors.dense(p._2)))
  }

}

class SVMSuite extends FunSuite with MLlibTestSparkContext {

  test("SVM with threshold") {
    val nPoints = 10000

    // NOTE: Intercept should be small for generating equal 0s and 1s
    val A = 0.01
    val B = -1.5
    val C = 1.0

    val testData = SVMSuite.generateSVMInput(A, Array[Double](B, C), nPoints, 42)

    val testRDD = sc.parallelize(testData, 2)
    testRDD.cache()

    val svm = new SVMWithSGD().setIntercept(true)
    svm.optimizer.setStepSize(1.0).setRegParam(1.0).setNumIterations(100)

    val model = svm.run(testRDD)

    val validationData = SVMSuite.generateSVMInput(A, Array[Double](B, C), nPoints, 17)
    val validationRDD  = sc.parallelize(validationData, 2)

    // Test prediction on RDD.

    var predictions = model.predict(validationRDD.map(_.features)).collect()
    assert(predictions.count(_ == 0.0) != predictions.length)

    // High threshold makes all the predictions 0.0
    model.setThreshold(10000.0)
    predictions = model.predict(validationRDD.map(_.features)).collect()
    assert(predictions.count(_ == 0.0) == predictions.length)

    // Low threshold makes all the predictions 1.0
    model.setThreshold(-10000.0)
    predictions = model.predict(validationRDD.map(_.features)).collect()
    assert(predictions.count(_ == 1.0) == predictions.length)
  }

  test("SVM using local random SGD") {
    val nPoints = 10000

    // NOTE: Intercept should be small for generating equal 0s and 1s
    val A = 0.01
    val B = -1.5
    val C = 1.0

    val testData = SVMSuite.generateSVMInput(A, Array[Double](B,C), nPoints, 42)

    val testRDD = sc.parallelize(testData, 2)
    testRDD.cache()

    val svm = new SVMWithSGD().setIntercept(true)
    svm.optimizer.setStepSize(1.0).setRegParam(1.0).setNumIterations(100)

    val model = svm.run(testRDD)

    val validationData = SVMSuite.generateSVMInput(A, Array[Double](B,C), nPoints, 17)
    val validationRDD  = sc.parallelize(validationData, 2)

    // Test prediction on RDD.
    assert(validateCategoricalPrediction(
      model.predict(validationRDD.map(_.features)).collect(), validationData, 0.8),
      "prediction accuracy should be at least higher than 80%")

    // Test prediction on Array.
    assert(validateCategoricalPrediction(
      validationData.map(row => model.predict(row.features)), validationData, 0.8),
      "prediction accuracy should be at least higher than 80%")
  }

  test("SVM local random SGD with initial weights") {
    val nPoints = 10000

    // NOTE: Intercept should be small for generating equal 0s and 1s
    val A = 0.01
    val B = -1.5
    val C = 1.0

    val testData = SVMSuite.generateSVMInput(A, Array[Double](B,C), nPoints, 42)

    val initialB = -1.0
    val initialC = -1.0
    val initialWeights = Vectors.dense(initialB, initialC)

    val testRDD = sc.parallelize(testData, 2)
    testRDD.cache()

    val svm = new SVMWithSGD().setIntercept(true)
    svm.optimizer.setStepSize(1.0).setRegParam(1.0).setNumIterations(100)

    val model = svm.run(testRDD, initialWeights)

    val validationData = SVMSuite.generateSVMInput(A, Array[Double](B,C), nPoints, 17)
    val validationRDD  = sc.parallelize(validationData,2)

    // Test prediction on RDD.
    assert(validateCategoricalPrediction(
      model.predict(validationRDD.map(_.features)).collect(), validationData, 0.8),
      "prediction accuracy should be at least higher than 80%")

    // Test prediction on Array.
    assert(validateCategoricalPrediction(
      validationData.map(row => model.predict(row.features)), validationData, 0.8),
      "prediction accuracy should be at least higher than 80%")
  }

  test("SVM with invalid labels") {
    val nPoints = 10000

    // NOTE: Intercept should be small for generating equal 0s and 1s
    val A = 0.01
    val B = -1.5
    val C = 1.0

    val testData = SVMSuite.generateSVMInput(A, Array[Double](B,C), nPoints, 42)
    val testRDD = sc.parallelize(testData, 2)

    val testRDDInvalid = testRDD.map { lp =>
      if (lp.label == 0.0) {
        LabeledPoint(-1.0, lp.features)
      } else {
        lp
      }
    }

    intercept[SparkException] {
      SVMWithSGD.train(testRDDInvalid, 100)
    }

    // Turning off data validation should not throw an exception
    new SVMWithSGD().setValidateData(false).run(testRDDInvalid)
  }
}

class SVMClusterSuite extends FunSuite with LocalClusterSparkContext {

  test("task size should be small in both training and prediction") {
    val m = 4
    val n = 200000
    val points = sc.parallelize(0 until m, 2).mapPartitionsWithIndex { (idx, iter) =>
      val random = new Random(idx)
      iter.map(i => LabeledPoint(1.0, Vectors.dense(Array.fill(n)(random.nextDouble()))))
    }.cache()
    // If we serialize data directly in the task closure, the size of the serialized task would be
    // greater than 1MB and hence Spark would throw an error.
    val model = SVMWithSGD.train(points, 2)
    val predictions = model.predict(points.map(_.features))
  }
}<|MERGE_RESOLUTION|>--- conflicted
+++ resolved
@@ -17,43 +17,39 @@
 
 package org.apache.spark.mllib.classification
 
+import org.apache.spark.mllib.util.MLlibTestSparkContext
+
+import scala.util.Random
 import scala.collection.JavaConversions._
-import scala.util.Random
+
+import org.scalatest.FunSuite
 
 import org.jblas.DoubleMatrix
-import org.scalatest.FunSuite
 
 import org.apache.spark.SparkException
-<<<<<<< HEAD
-=======
 import org.apache.spark.mllib.regression._
-import org.apache.spark.mllib.util.LocalSparkContext
-import org.apache.spark.mllib.util.TestingUtils._
->>>>>>> 82dae741
 import org.apache.spark.mllib.linalg.Vectors
-import org.apache.spark.mllib.regression._
-import org.apache.spark.mllib.util.{LocalClusterSparkContext, MLlibTestSparkContext}
 
 object SVMSuite {
 
   def generateSVMInputAsList(
-    intercept: Double,
-    weights: Array[Double],
-    nPoints: Int,
-    seed: Int): java.util.List[LabeledPoint] = {
+                              intercept: Double,
+                              weights: Array[Double],
+                              nPoints: Int,
+                              seed: Int): java.util.List[LabeledPoint] = {
     seqAsJavaList(generateSVMInput(intercept, weights, nPoints, seed))
   }
 
   // Generate noisy input of the form Y = signum(x.dot(weights) + intercept + noise)
   def generateSVMInput(
-    intercept: Double,
-    weights: Array[Double],
-    nPoints: Int,
-    seed: Int): Seq[LabeledPoint] = {
+                        intercept: Double,
+                        weights: Array[Double],
+                        nPoints: Int,
+                        seed: Int): Seq[LabeledPoint] = {
     val rnd = new Random(seed)
     val weightsMat = new DoubleMatrix(1, weights.length, weights:_*)
     val x = Array.fill[Array[Double]](nPoints)(
-        Array.fill[Double](weights.length)(rnd.nextDouble() * 2.0 - 1.0))
+      Array.fill[Double](weights.length)(rnd.nextDouble() * 2.0 - 1.0))
     val y = x.map { xi =>
       val yD = new DoubleMatrix(1, xi.length, xi: _*).dot(weightsMat) +
         intercept + 0.01 * rnd.nextGaussian()
@@ -65,6 +61,14 @@
 }
 
 class SVMSuite extends FunSuite with MLlibTestSparkContext {
+
+  def validatePrediction(predictions: Seq[Double], input: Seq[LabeledPoint]) {
+    val numOffPredictions = predictions.zip(input).count { case (prediction, expected) =>
+      prediction != expected.label
+    }
+    // At least 80% of the predictions should be on.
+    assert(numOffPredictions < input.length / 5)
+  }
 
   test("SVM with threshold") {
     val nPoints = 10000
@@ -125,14 +129,10 @@
     val validationRDD  = sc.parallelize(validationData, 2)
 
     // Test prediction on RDD.
-    assert(validateCategoricalPrediction(
-      model.predict(validationRDD.map(_.features)).collect(), validationData, 0.8),
-      "prediction accuracy should be at least higher than 80%")
+    validatePrediction(model.predict(validationRDD.map(_.features)).collect(), validationData)
 
     // Test prediction on Array.
-    assert(validateCategoricalPrediction(
-      validationData.map(row => model.predict(row.features)), validationData, 0.8),
-      "prediction accuracy should be at least higher than 80%")
+    validatePrediction(validationData.map(row => model.predict(row.features)), validationData)
   }
 
   test("SVM local random SGD with initial weights") {
@@ -161,14 +161,10 @@
     val validationRDD  = sc.parallelize(validationData,2)
 
     // Test prediction on RDD.
-    assert(validateCategoricalPrediction(
-      model.predict(validationRDD.map(_.features)).collect(), validationData, 0.8),
-      "prediction accuracy should be at least higher than 80%")
+    validatePrediction(model.predict(validationRDD.map(_.features)).collect(), validationData)
 
     // Test prediction on Array.
-    assert(validateCategoricalPrediction(
-      validationData.map(row => model.predict(row.features)), validationData, 0.8),
-      "prediction accuracy should be at least higher than 80%")
+    validatePrediction(validationData.map(row => model.predict(row.features)), validationData)
   }
 
   test("SVM with invalid labels") {
@@ -197,20 +193,4 @@
     // Turning off data validation should not throw an exception
     new SVMWithSGD().setValidateData(false).run(testRDDInvalid)
   }
-}
-
-class SVMClusterSuite extends FunSuite with LocalClusterSparkContext {
-
-  test("task size should be small in both training and prediction") {
-    val m = 4
-    val n = 200000
-    val points = sc.parallelize(0 until m, 2).mapPartitionsWithIndex { (idx, iter) =>
-      val random = new Random(idx)
-      iter.map(i => LabeledPoint(1.0, Vectors.dense(Array.fill(n)(random.nextDouble()))))
-    }.cache()
-    // If we serialize data directly in the task closure, the size of the serialized task would be
-    // greater than 1MB and hence Spark would throw an error.
-    val model = SVMWithSGD.train(points, 2)
-    val predictions = model.predict(points.map(_.features))
-  }
 }